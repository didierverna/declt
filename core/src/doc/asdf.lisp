;;; asdf.lisp --- ASDF items documentation

;; Copyright (C) 2010-2013, 2015-2017, 2019, 2020 Didier Verna

;; Author: Didier Verna <didier@didierverna.net>

;; This file is part of Declt.

;; Permission to use, copy, modify, and distribute this software for any
;; purpose with or without fee is hereby granted, provided that the above
;; copyright notice and this permission notice appear in all copies.

;; THIS SOFTWARE IS PROVIDED "AS IS" AND THE AUTHOR DISCLAIMS ALL WARRANTIES
;; WITH REGARD TO THIS SOFTWARE INCLUDING ALL IMPLIED WARRANTIES OF
;; MERCHANTABILITY AND FITNESS. IN NO EVENT SHALL THE AUTHOR BE LIABLE FOR
;; ANY SPECIAL, DIRECT, INDIRECT, OR CONSEQUENTIAL DAMAGES OR ANY DAMAGES
;; WHATSOEVER RESULTING FROM LOSS OF USE, DATA OR PROFITS, WHETHER IN AN
;; ACTION OF CONTRACT, NEGLIGENCE OR OTHER TORTIOUS ACTION, ARISING OUT OF
;; OR IN CONNECTION WITH THE USE OR PERFORMANCE OF THIS SOFTWARE.


;;; Commentary:



;;; Code:

(in-package :net.didierverna.declt)
(in-readtable :net.didierverna.declt)


;; ==========================================================================
;; Utilities
;; ==========================================================================

(defun render-packages-references (packages)
  "Render a list of PACKAGES references."
  (render-references packages "Packages"))

;; #### NOTE: the only ASDF components documented by Declt are source files,
;; #### modules and systems. This function is used by the corresponding
;; #### REFERENCE methods because the code is the same. The reason we don't do
;; #### this as a method on COMPONENT directly is that such a method (see
;; #### below) handles other components, such as extensions, that we don't
;; #### know about.
(defun reference-component (component)
  "Render COMPONENT's reference."
  (@ref (anchor-name component) component)
  (format t " (~A)~%" (type-name component)))

(defgeneric virtual-path (component)
  (:documentation "Return CONMPONENT's virtual path.
This is the string of successive component names to access COMPONENT from the
toplevel system, separated by slashes. File components also get their
extension at the end.")
  (:method (component)
    "Default method for all components."
    (format nil "~{~A~^/~}" (component-find-path component)))
  (:method :around ((source-file asdf:source-file)
		    &aux (virtual-path (call-next-method))
			 (extension (asdf:file-type source-file)))
    "Potentially add SOURCE-FILE's extension at the end of the virtual path."
    (when extension
      (setq virtual-path (concatenate 'string virtual-path "." extension)))
    virtual-path))



;; ==========================================================================
;; Components
;; ==========================================================================

;; -------------------
;; Rendering protocols
;; -------------------

;; #### FIXME: remove when we have all definitions.
(defmethod name ((component asdf:component))
  "Return COMPONENT's name."
  (reveal (component-name component)))

(defmethod name ((component-definition component-definition))
  "Return COMPONENT-DEFINITION's name."
  (reveal (component-name (component component-definition))))


;; -----------------------
;; Documentation protocols
;; -----------------------

;; #### FIXME: remove when we have all definitions.
(defmethod title ((component asdf:component))
  "Return COMPONENT's title."
  (virtual-path component))

(defmethod title ((component-definition component-definition))
  "Return COMPONENT-DEFINITION's title."
  (virtual-path (component component-definition)))

;; #### FIXME: remove when we have all definitions.
(defmethod anchor-name ((component asdf:component))
  "Return COMPONENT's anchor name."
  (virtual-path component))

(defmethod anchor-name ((component-definition component-definition))
  "Return COMPONENT-DEFINITION's anchor name."
  (virtual-path (component component-definition)))

;; #### NOTE: this method is needed as a default method for potential ASDF
;; extensions. I'm not willing to hard-code all possible such extensions, past
;; present and future. Besides, those components would not be related to code,
;; so Declt will not document them.
(defmethod reference ((component asdf:component))
  "Render unreferenced COMPONENT."
  (format t "@t{~(~A}~) (other component)~%" (escape component)))

(defgeneric render-dependency (dependency-def component relative-to)
  (:documentation "Render COMPONENT's DEPENDENCY-DEF RELATIVE-TO.
Dependencies are referenced only if they are RELATIVE-TO the system being
documented. Otherwise, they are just listed.")
  (:method (simple-component-name component relative-to
	    &aux (dependency
		  (resolve-dependency-name component simple-component-name)))
    "Render COMPONENT's SIMPLE-COMPONENT-NAME dependency RELATIVE-TO."
    (if (sub-component-p dependency relative-to)
	(reference dependency)
	(format t "@t{~(~A}~)" (escape simple-component-name))))
  ;; #### NOTE: this is where I'd like more advanced pattern matching
  ;; capabilities.
  (:method ((dependency-def list) component relative-to)
    "Render COMPONENT's DEPENDENCY-DEF (a list) RELATIVE-TO."
    (cond ((eq (car dependency-def) :feature)
	   (render-dependency (caddr dependency-def) component relative-to)
	   (format t " (for feature @t{~(~A}~))"
	     (escape (cadr dependency-def))))
	  ((eq (car dependency-def) :version)
	   (render-dependency (cadr dependency-def) component relative-to)
	   (format t " (at least version @t{~(~A}~))"
	     (escape (caddr dependency-def))))
	  ((eq (car dependency-def) :require)
	   (format t "required module @t{~(~A}~)"
		   (escape (cadr dependency-def))))
	  (t
	   (warn "Invalid ASDF dependency.")
	   (format t "@t{~(~A}~)"
	     (escape (princ-to-string dependency-def)))))))

(defun render-dependencies (dependencies component relative-to
			    &optional (prefix "")
			    &aux (length (length dependencies)))
  "Render COMPONENT's DEPENDENCIES RELATIVE-TO.
Optionally PREFIX the title."
  (@tableitem (format nil "~ADependenc~@p" prefix length)
    (if (eq length 1)
	(render-dependency (first dependencies) component relative-to)
	(@itemize-list dependencies
	  :renderer (lambda (dependency)
		      (render-dependency dependency component
					 relative-to))))))

(defmethod document :around ((component asdf:component) extract &key)
  "Anchor and index COMPONENT in EXTRACT. Document it in a @table environment."
  ;; #### FIXME: temporary hack to avoid doubling the effect of the method
  ;; below.
  (cond ((typep component 'asdf:system)
	 (call-next-method))
	(t
	 (anchor-and-index component)
	 (@table () (call-next-method)))))

(defmethod document :around
    ((component-definition component-definition) extract &key)
  "Anchor, index and document EXTRACT's COMPONENT-DEFINITION.
Documentation is done in a @table environment."
  (anchor-and-index component-definition)
  (@table () (call-next-method)))

(defmethod document ((component asdf:component) extract
		     &key
<<<<<<< HEAD
		     &aux (relative-to (location extract)))
  "Render COMPONENT's documentation in EXTRACT."
  (when-let ((description (component-description component)))
=======
		     &aux (relative-to (context-directory context)))
  "Render COMPONENT's documentation in CONTEXT."
  (when-let (description (component-description component))
>>>>>>> 1cbb2950
    (@tableitem "Description"
      (render-text description)
      (fresh-line)))
  (when-let (long-description (component-long-description component))
    (@tableitem "Long Description"
      (render-text long-description)
      (fresh-line)))
  (format t "~@[@item Version~%~
		  ~A~%~]"
	  (escape (component-version component)))
  (when-let (if-feature (component-if-feature component))
    (@tableitem "If Feature"
      (format t "@t{~(~A}~)" (escape if-feature))))
  (when-let (dependencies (when (typep component 'asdf:system)
			    (defsystem-dependencies component)))
    (render-dependencies dependencies component relative-to "Defsystem "))
  (when-let (dependencies (component-sideway-dependencies component))
    (render-dependencies dependencies component relative-to))
  (when-let (parent (component-parent component))
    (@tableitem "Parent" (reference parent)))
  (cond ((typep component 'asdf:system) ;; Yuck!
	 ;; #### WARNING: the system file is not an ASDF component per-se, so
	 ;; I need to fake a reference to a CL-SOURCE-FILE. This is done by
	 ;; reproducing the effect of REFERENCE-COMPONENT.
	 (when (system-source-file component)
	   (@tableitem "Source"
	     (let ((system-base-name (escape (system-base-name component))))
	       (format t "@ref{go to the ~A file, , @t{~(~A}~)} (file)~%"
		 (escape-anchor system-base-name)
		 (escape-label system-base-name)))))
	 (when (hyperlinksp extract)
	   (let ((system-source-directory
		   (escape (system-source-directory component))))
	     (@tableitem "Directory"
	       (format t "@url{file://~A, ignore, @t{~A}}~%"
		 system-source-directory
		 system-source-directory)))))
	(t
	 (render-location (component-pathname component) extract))))



;; ==========================================================================
;; Files
;; ==========================================================================

;; -------------------
;; Rendering protocols
;; -------------------

(defmethod name ((source-file asdf:source-file)
		 &aux (name (component-name source-file))
		      (extension (asdf:file-type source-file)))
  "Return SOURCE-FILE's name, possibly adding its extension."
  (when extension (setq name (concatenate 'string name "." extension)))
  (reveal name))


;; -----------------------
;; Documentation protocols
;; -----------------------

(defmethod index ((other-file asdf:source-file))
  "Render OTHER-FILE's indexing command."
  (format t "@otherfileindex{~A}@c~%" (escape (virtual-path other-file))))

(defmethod index ((lisp-file asdf:cl-source-file))
  "Render LISP-FILE's indexing command."
  (format t "@lispfileindex{~A}@c~%" (escape (virtual-path lisp-file))))

(defmethod index ((c-file asdf:c-source-file))
  "Render C-FILE's indexing command."
  (format t "@cfileindex{~A}@c~%" (escape (virtual-path c-file))))

(defmethod index ((java-file asdf:java-source-file))
  "Render JAVA-FILE's indexing command."
  (format t "@javafileindex{~A}@c~%" (escape (virtual-path java-file))))

(defmethod index ((static-file asdf:static-file))
  "Render STATIC-FILE's indexing command."
  (format t "@staticfileindex{~A}@c~%" (escape (virtual-path static-file))))

(defmethod index ((doc-file asdf:doc-file))
  "Render DOC-FILE's indexing command."
  (format t "@docfileindex{~A}@c~%" (escape (virtual-path doc-file))))

(defmethod index ((html-file asdf:html-file))
  "Render HTML-FILE's indexing command."
  (format t "@htmlfileindex{~A}@c~%" (escape (virtual-path html-file))))

(defmethod reference ((source-file asdf:source-file))
  "Render SOURCE-FILE's reference."
  (reference-component source-file))

(defmethod document ((file asdf:cl-source-file) extract
		     &key
		     &aux (pathname (component-pathname file)))
  "Render lisp FILE's documentation in EXTRACT."
  (call-next-method)
  (render-packages-references (file-packages pathname))
  (render-external-definitions-references
   (sort (file-definitions pathname (external-definitions extract))
	 #'string-lessp
	 :key #'definition-symbol))
  (render-internal-definitions-references
   (sort (file-definitions pathname (internal-definitions extract))
	 #'string-lessp
	 :key #'definition-symbol)))


;; -----
;; Nodes
;; -----

;; #### FIXME: one of the casing problem is here. We shouldn't downcase file
;; names!
(defun file-node (file extract)
  "Create and return a FILE node in EXTRACT."
  (make-node :name (format nil "~@(~A~)" (title file))
	     :section-name (format nil "@t{~A}" (escape (virtual-path file)))
	     :before-menu-contents (render-to-string (document file extract))))

(defun add-files-node
    (parent extract &aux (systems
			  ;; #### FIXME: move this away when we have
			  ;; file-definitions.
			  (mapcar #'system (system-definitions extract)))
			 (lisp-files (mapcan #'lisp-components systems))
			 (other-files
			  (list
			   (mapcan (lambda (system)
				     (components system 'asdf:c-source-file))
				   systems)
			   (mapcan (lambda (system)
				     (components system 'asdf:java-source-file))
				   systems)
			   (mapcan (lambda (system)
				     (components system 'asdf:html-file))
				   systems)
			   (remove-if
			    (lambda (component)
			      (typep component 'asdf:html-file))
			    (mapcan (lambda (system)
				      (components system 'asdf:doc-file))
				    systems))
			   (remove-if
			    (lambda (component)
			      (typep component 'asdf:doc-file))
			    (mapcan (lambda (system)
				      (components system 'asdf:static-file))
				    systems))
			   (remove-if
			    (lambda (component)
			      (or (typep component 'asdf:cl-source-file)
				  (typep component 'asdf:c-source-file)
				  (typep component 'asdf:java-source-file)
				  (typep component 'asdf:static-file)))
			    (mapcan (lambda (system)
				      (components system 'asdf:source-file))
				    systems))))
			 (files-node
			  (add-child parent
			    (make-node
			     :name "Files"
			     :synopsis "The files documentation"
			     :before-menu-contents (format nil "~
Files are sorted by type and then listed depth-first from the systems
components trees."))))
			 (lisp-files-node
			  (add-child files-node
			    (make-node :name "Lisp files"
				       :section-name "Lisp"))))
  "Add the files node to PARENT in EXTRACT."
  ;; #### NOTE: the .asd are Lisp files, but not components. I still want them
  ;; to be listed here (and first) so I need to duplicate some of what the
  ;; DOCUMENT method on lisp files does.
  ;; #### WARNING: multiple systems may be defined in the same .asd file.
  ;; #### FIXME: Arnesi lists the asd file as a static-file, so it appears
  ;; twice.
  (dolist (system (remove-duplicates
		   (remove-if #'null systems :key #'system-source-file)
		   :test #'equal :key #'system-source-file))
    (let ((system-base-name (escape (system-base-name system)))
	  (system-source-file (system-source-file system)))
      (add-child lisp-files-node
	(make-node :name (format nil "The ~A file" system-base-name)
		   :section-name (format nil "@t{~A}" system-base-name)
		   :before-menu-contents
		   (render-to-string
		     (@anchor
		      (format nil "go to the ~A file" system-base-name))
		     (format t "@lispfileindex{~A}@c~%" system-base-name)
		     (@table ()
		       (render-location system-source-file extract)
		       (render-references
			(loop :for system :in systems
			      :when (equal (system-source-file system)
					   system-source-file)
				:collect system)
			"Systems")
		       (render-packages-references
			(file-packages system-source-file))
		       (render-external-definitions-references
			(sort (file-definitions system-source-file
						(external-definitions
						 extract))
			      #'string-lessp
			      :key #'definition-symbol))
		       (render-internal-definitions-references
			(sort (file-definitions system-source-file
						(internal-definitions
						 extract))
			      #'string-lessp
			      :key #'definition-symbol))))))))
  (dolist (file lisp-files)
    (add-child lisp-files-node (file-node file extract)))
  (loop :with other-files-node
	:for files :in other-files
	:for name
	  :in '("C files" "Java files" "HTML files" "Doc files"
		"Static files" "Other files")
	:for section-name :in '("C" "Java" "HTML" "Doc" "Static" "Other")
	:when files
	  :do (setq other-files-node
		    (add-child files-node
		      (make-node :name name
				 :section-name section-name)))
	:and :do (dolist (file files)
		   (add-child other-files-node (file-node file extract)))))



;; ==========================================================================
;; Modules
;; ==========================================================================

;; -----------------------
;; Documentation protocols
;; -----------------------

(defmethod index ((module asdf:module))
  "Render MODULE's indexing command."
  (format t "@moduleindex{~A}@c~%" (escape (virtual-path module))))

(defmethod reference ((module asdf:module))
  "Render MODULE's reference."
  (reference-component module))

(defmethod document ((module asdf:module) extract &key)
  "Render MODULE's documentation in EXTRACT."
  (call-next-method)
  (when-let* ((components (asdf:module-components module))
	      (length (length components)))
    (@tableitem (format nil "Component~p" length)
      (if (eq length 1)
	(reference (first components))
	(@itemize-list components :renderer #'reference)))))


;; -----
;; Nodes
;; -----

(defun module-node (module extract)
  "Create and return a MODULE node in EXTRACT."
  (make-node :name (format nil "~@(~A~)" (title module))
	     :section-name (format nil "@t{~A}" (escape (virtual-path module)))
	     :before-menu-contents
	     (render-to-string (document module extract))))

(defun add-modules-node
    (parent extract
     &aux (modules (mapcan #'module-components
		     ;; #### FIXME: move this away when we have module
		     ;; #### definitions
		     (mapcar #'system
		       (system-definitions extract)))))
  "Add the modules node to PARENT in EXTRACT."
  (when modules
    (let ((modules-node (add-child parent
			  (make-node :name "Modules"
				     :synopsis "The modules documentation"
				     :before-menu-contents
				     (format nil "~
Modules are listed depth-first from the system components tree.")))))
      (dolist (module modules)
	(add-child modules-node (module-node module extract))))))



;; ==========================================================================
;; System
;; ==========================================================================

;; -----------------------
;; Documentation protocols
;; -----------------------

;; #### FIXME: remove when we have all definitions.
(defmethod index ((system asdf:system))
  "Render SYSTEM's indexing command."
  (format t "@systemindex{~A}@c~%" (escape system)))

(defmethod index ((system-definition system-definition))
  "Render SYSTEM-DEFINITION's indexing command."
  (format t "@systemindex{~A}@c~%" (escape system-definition)))

(defmethod reference ((system asdf:system))
  "Render SYSTEM's reference."
  (reference-component system))

<<<<<<< HEAD
(defmethod document ((definition system-definition) extract
		     &key &aux (system (system definition)))
  "Render system DEFINITION's documentation in EXTRACT."
  (when-let ((long-name (long-name definition)))
    (@tableitem "Long Name"
      (format t "~A~%" (escape long-name))))
  (flet ((render-contacts (names emails category)
	   "Render a CATEGORY contact list of NAMES and EMAILS."
	   (when (and names emails) ;; both are null or not at the same time.
	     (@tableitem (format nil (concatenate 'string category "~P")
			   (length names))
	       ;; #### FIXME: @* and map ugliness. I'm sure FORMAT can do all
	       ;; #### this.
	       (format t "~@[~A~]~:[~; ~]~@[<@email{~A}>~]"
		 (escape (car names)) (car emails) (escape (car emails)))
	       (mapc (lambda (name email)
		       (format t "@*~%~@[~A~]~:[~; ~]~@[<@email{~A}>~]"
			 (escape name) email (escape email)))
		 (cdr names) (cdr emails)))
	     (terpri))))
    (render-contacts
     (maintainer-names definition) (maintainer-emails definition) "Maintainer")
    (render-contacts
     (author-names definition) (author-emails definition) "Author"))
  (when-let ((mailto (mailto definition)))
    (@tableitem "Contact"
      (format t "@email{~A}~%" (escape mailto))))
  (when-let ((homepage (homepage definition)))
    (@tableitem "Home Page"
      (format t "@uref{~A}~%" (escape homepage))))
  (when-let ((source-control (source-control definition)))
=======
(defmethod document ((system asdf:system) context &key)
  "Render SYSTEM's documentation in CONTEXT."
  (when-let (long-name (system-long-name system))
    (@tableitem "Long Name"
      (format t "~A~%" (escape long-name))))
  (multiple-value-bind (maintainers emails)
      (|parse-contact(s)| (system-maintainer system))
    (when maintainers
      (@tableitem (format nil "Maintainer~P" (length maintainers))
	;; #### FIXME: @* and map ugliness. I'm sure FORMAT can do all this.
	(format t "~@[~A~]~:[~; ~]~@[<@email{~A}>~]"
	  (escape (car maintainers)) (car emails) (escape (car emails)))
	(mapc (lambda (maintainer email)
		(format t "@*~%~@[~A~]~:[~; ~]~@[<@email{~A}>~]"
		  (escape maintainer) email (escape email)))
	  (cdr maintainers) (cdr emails)))
      (terpri)))
  (multiple-value-bind (authors emails)
      (|parse-contact(s)| (system-author system))
    (when authors
      (@tableitem (format nil "Author~P" (length authors))
	;; #### FIXME: @* and map ugliness. I'm sure FORMAT can do all this.
	(format t "~@[~A~]~:[~; ~]~@[<@email{~A}>~]"
	  (escape (car authors)) (car emails) (escape (car emails)))
	(mapc (lambda (author email)
		(format t "@*~%~@[~A~]~:[~; ~]~@[<@email{~A}>~]"
		  (escape author) email (escape email)))
	  (cdr authors) (cdr emails)))
      (terpri)))
  (when-let (mailto (system-mailto system))
    (@tableitem "Contact"
      (format t "@email{~A}~%" (escape mailto))))
  (when-let (homepage (system-homepage system))
    (@tableitem "Home Page"
      (format t "@uref{~A}~%" (escape homepage))))
  (when-let (source-control (system-source-control system))
>>>>>>> 1cbb2950
    (@tableitem "Source Control"
      (etypecase source-control
	(string
	 (format t "@~:[t~;uref~]{~A}~%"
		 (search "://" source-control)
		 (escape source-control)))
	(t
	 (format t "@t{~A}~%"
		 (escape (format nil "~(~S~)" source-control)))))))
<<<<<<< HEAD
  (when-let ((bug-tracker (bug-tracker definition)))
=======
  (when-let (bug-tracker (system-bug-tracker system))
>>>>>>> 1cbb2950
    (@tableitem "Bug Tracker"
      (format t "@uref{~A}~%" (escape bug-tracker))))
  (format t "~@[@item License~%~
	     ~A~%~]" (escape (license definition)))
  ;; #### FIXME: temporary hack to invoke the MODULE method.
  (document system extract)
  #+()(call-next-method))


;; -----
;; Nodes
;; -----

(defun add-systems-node
    (parent extract
     &aux (systems-node (add-child parent
			  (make-node :name "Systems"
				     :synopsis "The systems documentation"
				     :before-menu-contents
				     (format nil "~
The main system appears first, followed by any subsystem dependency.")))))
  "Add the systems node to PARENT in EXTRACT."
  (dolist (system-definition (system-definitions extract))
    (add-child systems-node
      (make-node :name (format nil "~@(~A~)" (title system-definition))
		 :section-name (format nil "@t{~(~A~)}"
				 (escape system-definition))
		 :before-menu-contents
		 (render-to-string (document system-definition extract))))))

;;; asdf.lisp ends here<|MERGE_RESOLUTION|>--- conflicted
+++ resolved
@@ -177,15 +177,9 @@
 
 (defmethod document ((component asdf:component) extract
 		     &key
-<<<<<<< HEAD
 		     &aux (relative-to (location extract)))
   "Render COMPONENT's documentation in EXTRACT."
-  (when-let ((description (component-description component)))
-=======
-		     &aux (relative-to (context-directory context)))
-  "Render COMPONENT's documentation in CONTEXT."
   (when-let (description (component-description component))
->>>>>>> 1cbb2950
     (@tableitem "Description"
       (render-text description)
       (fresh-line)))
@@ -497,11 +491,10 @@
   "Render SYSTEM's reference."
   (reference-component system))
 
-<<<<<<< HEAD
 (defmethod document ((definition system-definition) extract
 		     &key &aux (system (system definition)))
   "Render system DEFINITION's documentation in EXTRACT."
-  (when-let ((long-name (long-name definition)))
+  (when-let (long-name (long-name definition))
     (@tableitem "Long Name"
       (format t "~A~%" (escape long-name))))
   (flet ((render-contacts (names emails category)
@@ -522,51 +515,13 @@
      (maintainer-names definition) (maintainer-emails definition) "Maintainer")
     (render-contacts
      (author-names definition) (author-emails definition) "Author"))
-  (when-let ((mailto (mailto definition)))
+  (when-let (mailto (mailto definition))
     (@tableitem "Contact"
       (format t "@email{~A}~%" (escape mailto))))
-  (when-let ((homepage (homepage definition)))
+  (when-let (homepage (homepage definition))
     (@tableitem "Home Page"
       (format t "@uref{~A}~%" (escape homepage))))
-  (when-let ((source-control (source-control definition)))
-=======
-(defmethod document ((system asdf:system) context &key)
-  "Render SYSTEM's documentation in CONTEXT."
-  (when-let (long-name (system-long-name system))
-    (@tableitem "Long Name"
-      (format t "~A~%" (escape long-name))))
-  (multiple-value-bind (maintainers emails)
-      (|parse-contact(s)| (system-maintainer system))
-    (when maintainers
-      (@tableitem (format nil "Maintainer~P" (length maintainers))
-	;; #### FIXME: @* and map ugliness. I'm sure FORMAT can do all this.
-	(format t "~@[~A~]~:[~; ~]~@[<@email{~A}>~]"
-	  (escape (car maintainers)) (car emails) (escape (car emails)))
-	(mapc (lambda (maintainer email)
-		(format t "@*~%~@[~A~]~:[~; ~]~@[<@email{~A}>~]"
-		  (escape maintainer) email (escape email)))
-	  (cdr maintainers) (cdr emails)))
-      (terpri)))
-  (multiple-value-bind (authors emails)
-      (|parse-contact(s)| (system-author system))
-    (when authors
-      (@tableitem (format nil "Author~P" (length authors))
-	;; #### FIXME: @* and map ugliness. I'm sure FORMAT can do all this.
-	(format t "~@[~A~]~:[~; ~]~@[<@email{~A}>~]"
-	  (escape (car authors)) (car emails) (escape (car emails)))
-	(mapc (lambda (author email)
-		(format t "@*~%~@[~A~]~:[~; ~]~@[<@email{~A}>~]"
-		  (escape author) email (escape email)))
-	  (cdr authors) (cdr emails)))
-      (terpri)))
-  (when-let (mailto (system-mailto system))
-    (@tableitem "Contact"
-      (format t "@email{~A}~%" (escape mailto))))
-  (when-let (homepage (system-homepage system))
-    (@tableitem "Home Page"
-      (format t "@uref{~A}~%" (escape homepage))))
-  (when-let (source-control (system-source-control system))
->>>>>>> 1cbb2950
+  (when-let (source-control (source-control definition))
     (@tableitem "Source Control"
       (etypecase source-control
 	(string
@@ -576,11 +531,7 @@
 	(t
 	 (format t "@t{~A}~%"
 		 (escape (format nil "~(~S~)" source-control)))))))
-<<<<<<< HEAD
-  (when-let ((bug-tracker (bug-tracker definition)))
-=======
-  (when-let (bug-tracker (system-bug-tracker system))
->>>>>>> 1cbb2950
+  (when-let (bug-tracker (bug-tracker definition))
     (@tableitem "Bug Tracker"
       (format t "@uref{~A}~%" (escape bug-tracker))))
   (format t "~@[@item License~%~
