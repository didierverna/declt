;;; symbol.lisp --- Symbol based documentation

;; Copyright (C) 2010-2013, 2015-2017, 2020 Didier Verna

;; Author: Didier Verna <didier@didierverna.net>

;; This file is part of Declt.

;; Permission to use, copy, modify, and distribute this software for any
;; purpose with or without fee is hereby granted, provided that the above
;; copyright notice and this permission notice appear in all copies.

;; THIS SOFTWARE IS PROVIDED "AS IS" AND THE AUTHOR DISCLAIMS ALL WARRANTIES
;; WITH REGARD TO THIS SOFTWARE INCLUDING ALL IMPLIED WARRANTIES OF
;; MERCHANTABILITY AND FITNESS. IN NO EVENT SHALL THE AUTHOR BE LIABLE FOR
;; ANY SPECIAL, DIRECT, INDIRECT, OR CONSEQUENTIAL DAMAGES OR ANY DAMAGES
;; WHATSOEVER RESULTING FROM LOSS OF USE, DATA OR PROFITS, WHETHER IN AN
;; ACTION OF CONTRACT, NEGLIGENCE OR OTHER TORTIOUS ACTION, ARISING OUT OF
;; OR IN CONNECTION WITH THE USE OR PERFORMANCE OF THIS SOFTWARE.


;;; Commentary:


;;; Code:

(in-package :net.didierverna.declt)
(in-readtable :net.didierverna.declt)


;; ==========================================================================
;; Rendering protocols
;; ==========================================================================

(defmethod name ((definition symbol-definition))
  "Return DEFINITION's symbol name."
  (name (definition-symbol definition)))

;; #### NOTE: all of these methods are in fact equivalent. That's the drawback
;; of using structures instead of classes, which limits the inheritance
;; expressiveness (otherwise I could have used a writer mixin or something).

;; #### NOTE: spaces in symbol names are "revealed", but not the ones below
;; (between SETF and the symbol) because that would look rather weird in the
;; output. Consequently, Declt must expect to get names with unescaped
;; spaces. @DEFFN, @DEFFNX, AND @DEFTP take care of protecting their NAME
;; argument with braces because of that.
(defmethod name ((writer writer-definition))
  "Return WRITER's name, that is (setf <name>)."
  (format nil "(SETF ~A)" (name (definition-symbol writer))))

(defmethod name ((writer-method writer-method-definition))
  "Return WRITER-METHOD's name, that is (setf <name>)."
  (format nil "(SETF ~A)"
    (name (definition-symbol writer-method))))

(defmethod name ((generic-writer generic-writer-definition))
  "Return GENERIC-WRITER's name, that is (setf <name>)."
  (format nil "(SETF ~A)"
    (name (definition-symbol generic-writer))))

(defmethod name ((expander setf-expander-definition))
  "Return setf EXPANDER's name, that is (setf <name>)."
  (format nil "(SETF ~A)" (name (definition-symbol expander))))



;; ==========================================================================
;; Utilities
;; ==========================================================================

(defun definition-package-name (definition)
  "Return DEFINITION's symbol home package name."
  (name (definition-package definition)))

(defun render-internal-definitions-references (definitions)
  "Render references to a list of internal DEFINITIONS."
  (render-references definitions "Internal Definitions"))

(defun render-external-definitions-references (definitions)
  "Render references to a list of external DEFINITIONS."
  (render-references definitions "Exported Definitions"))

(defun render-definition-core (definition extract)
  "Render DEFINITION's documentation core in EXTRACT.
The documentation core includes all common definition attributes:
  - package,
  - source location.

Each element is rendered as a table item."
  (@tableitem "Package"
    (reference (definition-package definition)))
  (render-source definition extract))

(defmacro render-varoid
    (kind varoid extract &body body
     &aux (the-varoid (gensym "varoid"))
	  (defcmd (intern (concatenate 'string "@DEF" (symbol-name kind))
			  :net.didierverna.declt)))
  "Render VAROID definition of KIND in EXTRACT."
  `(let ((,the-varoid ,varoid))
     (,defcmd (string-downcase (name ,the-varoid))
       (anchor-and-index ,the-varoid)
       (render-docstring ,the-varoid)
       (@table ()
	 (render-definition-core ,the-varoid ,extract)
	 ,@body))))

(defmacro render-funcoid
    (kind |funcoid(s)| extract &body body
     &aux (the-funcoid (gensym "funcoid"))
	  (defcmd (intern (concatenate 'string "@DEF" (symbol-name kind))
			  :net.didierverna.declt)))
  "Render FUNCOID(S) definition of KIND in EXTRACT."
  `(let ((,the-funcoid ,(if (consp |funcoid(s)|)
			    (car |funcoid(s)|)
			    |funcoid(s)|)))
     (,defcmd (string-downcase (name ,the-funcoid)) (lambda-list ,the-funcoid)
       (anchor-and-index ,the-funcoid)
       ,@(mapcar (lambda (funcoid)
		   `(render-headline ,funcoid))
	   (when (consp |funcoid(s)|) (cdr |funcoid(s)|)))
       (render-docstring ,the-funcoid)
       (@table ()
	 (render-definition-core ,the-funcoid ,extract)
	 ,@body))))

(defmacro render-method
    (|method(s)| extract generic-source &aux (the-method (gensym "method")))
  "Render METHOD(S) definition in EXTRACT.
GENERIC-SOURCE is the source of the generic function. METHOD(S) sources are
not advertised if they are the same as GENERIC-SOURCE."
  `(let ((,the-method ,(if (consp |method(s)|)
			   (car |method(s)|)
			   |method(s)|)))
     (@defmethod (string-downcase (name ,the-method))
	 (lambda-list ,the-method)
	 (specializers ,the-method)
	 (qualifiers ,the-method)
       (anchor-and-index ,the-method)
       ,@(mapcar (lambda (method)
		   (let ((the-method (gensym "method")))
		     `(let ((,the-method ,method))
			(@defmethodx
			    (string-downcase (name ,the-method))
			    (lambda-list ,the-method)
			    (specializers ,the-method)
			    (qualifiers ,the-method))
			(anchor-and-index ,the-method))))
		 (when (consp |method(s)|) (cdr |method(s)|)))
       (render-docstring ,the-method)
       (unless (equal (source ,the-method) ,generic-source)
	 (@table ()
	   (render-source ,the-method ,extract))))))

(defun render-slot-property
    (slot property
	  &key (renderer (lambda (value)
			   (format t "@t{~A}~%"
			     (escape (format nil "~(~S~)" value)))))
	  &aux (value (slot-property (slot slot) property)))
  "Render SLOT definition's PROPERTY value as a table item."
  (when (and value
	     (not (and (eq value t) (eq property :type)))
	     (not (and (eq value :instance) (eq property :allocation))))
    (@tableitem (format nil "~@(~A~)" (symbol-name property))
      (funcall renderer value))))

(defun render-slot (slot)
  "Render SLOT's documentation."
  (@defslot (string-downcase (name slot))
    (index slot)
    (render-docstring slot)
    (@table ()
      (render-slot-property slot :type)
      (render-slot-property slot :allocation)
      (render-slot-property slot :initargs
	:renderer (lambda (value)
		    (let ((values (mapcar (lambda (val)
					    (escape
					     (format nil "~(~S~)" val)))
					  value)))
		      (format t "@t{~A}~{, @t{~A}~}"
			(first values)
			(rest values)))))
      (render-slot-property slot :initform)
      (render-references (reader-definitions slot) "Readers")
      (render-references (writer-definitions slot) "Writers"))))

(defun render-slots (classoid)
  "Render CLASSOID's direct slots documentation."
<<<<<<< HEAD
  (when-let ((slots (slot-definitions classoid)))
=======
  (when-let (slots (classoid-definition-slots classoid))
>>>>>>> 1cbb2950
    (@tableitem "Direct slots"
      (dolist (slot slots)
	(render-slot slot)))))

(defmacro render-combination (kind combination extract &body body)
  "Render method COMBINATION's definition of KIND in EXTRACT."
  (let ((the-combination (gensym "combination")))
    `(let ((,the-combination ,combination))
       (@defcombination (string-downcase (name ,the-combination)) ,kind
	 (anchor-and-index ,the-combination)
	 (render-docstring ,the-combination)
	 (@table ()
	   (render-definition-core ,the-combination ,extract)
	   ,@body)))))

(defmacro render-classoid (kind classoid extract &body body)
  "Render CLASSOID's definition of KIND in EXTRACT."
  (let ((|@defform| (intern (concatenate 'string "@DEF" (symbol-name kind))
			    :net.didierverna.declt))
	(the-classoid (gensym "classoid")))
    `(let ((,the-classoid ,classoid))
       (,|@defform| (string-downcase (name ,the-classoid))
	 (anchor-and-index ,the-classoid)
	 (render-docstring ,the-classoid)
	 (@table ()
	   (render-definition-core ,the-classoid ,extract)
	   (render-references
	    (superclassoid-definitions ,the-classoid)
	    "Direct superclasses")
	   (render-references
	    (subclassoid-definitions ,the-classoid)
	    "Direct subclasses")
	   (render-references
	    (method-definitions ,the-classoid)
	    "Direct methods")
	   (render-slots ,the-classoid)
	   ,@body)))))

;; #### PORTME.
(defun render-initargs (classoid)
  "Render CLASSOID's direct default initargs."
<<<<<<< HEAD
  (when-let ((initargs (sb-mop:class-direct-default-initargs
			(find-class (definition-symbol classoid)))))
=======
  (when-let (initargs (sb-mop:class-direct-default-initargs
		       (find-class (classoid-definition-symbol classoid))))
>>>>>>> 1cbb2950
    (@tableitem "Direct Default Initargs"
      ;; #### FIXME: we should rather compute the longest initarg name and use
      ;; that as a template size for the @headitem specification.
      (@multitable (.3f0 .5f0)
	(format t "@headitem Initarg @tab Value~%")
	(dolist (initarg initargs)
	  (format t "@item @t{~A}~%@tab @t{~A}~%"
	    (escape (format nil "~(~S~)" (first initarg)))
	    (escape (format nil "~(~S~)" (second initarg)))))))))

(defgeneric headline-function (definition)
  (:documentation "Return a suitable headline function for DEFINITION.")
  (:method ((function function-definition))
    "Return #'@DEFUNX."
    #'@defunx)
  (:method ((generic generic-definition))
    "Return #'@DEFGENERICX."
    #'@defgenericx)
  (:method ((expander setf-expander-definition))
    "Return #'@DEFSETFX."
    #'@defsetfx))

(defun render-headline (definition)
  "Render a headline for DEFINITION. Also anchor and index it."
  (funcall (headline-function definition)
	   (string-downcase (name definition)) (lambda-list definition))
  (anchor-and-index definition))



;; ==========================================================================
;; Documentation Protocols
;; ==========================================================================

(defmethod anchor-name (definition)
  "Return DEFINITION's qualified symbol name.
This is the default method for most definitions."
  (format nil "~A::~A"
    (definition-package-name definition)
    (name definition)))

(defmethod anchor-name ((method method-definition))
  "Return METHOD's qualified symbol name, specializers and qualifiers ."
  (format nil "~A::~A~{ ~A~^~}~{ ~A~^~}"
    (definition-package-name method)
    (name method)
    (mapcar (lambda (specializer) (pretty-specializer specializer t))
	    (specializers method))
    (qualifiers method)))

;; #### NOTE: the INDEX methods below only perform sub-indexing because the
;; main index entries are created automatically in Texinfo by the @defXXX
;; routines.

(defmethod index ((constant constant-definition))
  "Render CONSTANT's indexing command."
  (format t "@constantsubindex{~(~A~)}@c~%" (escape constant)))

(defmethod index ((special special-definition))
  "Render SPECIAL's indexing command."
  (format t "@specialsubindex{~(~A~)}@c~%" (escape special)))

(defmethod index ((symbol-macro symbol-macro-definition))
  "Render SYMBOL-MACRO's indexing command."
  (format t "@symbolmacrosubindex{~(~A~)}@c~%" (escape symbol-macro)))

(defmethod index ((macro macro-definition))
  "Render MACRO's indexing command."
  (format t "@macrosubindex{~(~A~)}@c~%" (escape macro)))

(defmethod index ((compiler-macro compiler-macro-definition))
  "Render COMPILER-MACRO's indexing command."
  (format t "@compilermacrosubindex{~(~A~)}@c~%" (escape compiler-macro)))

(defmethod index ((function function-definition))
  "Render FUNCTION's indexing command."
  (format t "@functionsubindex{~(~A~)}@c~%" (escape function)))

(defmethod index ((method method-definition))
  "Render METHOD's indexing command."
  (format t "@methodsubindex{~(~A~)}@c~%" (escape method)))

(defmethod index ((generic generic-definition))
  "Render GENERIC's indexing command."
  (format t "@genericsubindex{~(~A~)}@c~%" (escape generic)))

(defmethod index ((expander setf-expander-definition))
  "Render setf EXPANDER's indexing command."
  (format t "@setfexpandersubindex{~(~A~)}@c~%" (escape expander)))

(defmethod index ((slot slot-definition))
  "Render SLOT's indexing command."
  (format t "@slotsubindex{~(~A~)}@c~%" (escape slot)))

(defmethod index ((combination short-combination-definition))
  "Render short method COMBINATION's indexing command."
  (format t "@shortcombinationsubindex{~(~A~)}@c~%" (escape combination)))

(defmethod index ((combination long-combination-definition))
  "Render long method COMBINATION's indexing command."
  (format t "@longcombinationsubindex{~(~A~)}@c~%" (escape combination)))

(defmethod index ((condition condition-definition))
  "Render CONDITION's indexing command."
  (format t "@conditionsubindex{~(~A~)}@c~%" (escape condition)))

(defmethod index ((structure structure-definition))
  "Render STRUCTURE's indexing command."
  (format t "@structuresubindex{~(~A~)}@c~%" (escape structure)))

(defmethod index ((class class-definition))
  "Render CLASS's indexing command."
  (format t "@classsubindex{~(~A~)}@c~%" (escape class)))

(defmethod index ((type type-definition))
  "Render TYPE's indexing command."
  (format t "@typesubindex{~(~A~)}@c~%" (escape type)))

(defmethod reference ((definition symbol-definition))
  "Render DEFINITION's reference."
  (cond ((foreignp definition)
	 (format t "@t{~(~A}~) (~A)~%"
	   (escape definition)
	   (type-name definition)))
	(t
	 (@ref (anchor-name definition) definition)
	 (format t " (~A)~%" (type-name definition)))))

(defmethod document ((constant constant-definition) extract &key)
  "Render CONSTANT's documentation in EXTRACT."
  (render-varoid :constant constant extract))

(defmethod document ((special special-definition) extract &key)
  "Render SPECIAL variable's documentation in EXTRACT."
  (render-varoid :special special extract))

(defmethod document ((symbol-macro symbol-macro-definition) extract &key)
  "Render SYMBOL-MACRO's documentation in EXTRACT."
    (render-varoid :symbolmacro symbol-macro extract
      (@tableitem "Expansion"
	(format t "@t{~(~A~)}~%"
	  (escape
	   (format nil "~S"
		   (macroexpand-1 (definition-symbol symbol-macro))))))))

(defmethod document
    ((macro macro-definition) extract
     &key
     &aux (access-expander (access-expander-definition macro))
	  (update-expander (update-expander-definition macro))
	  (merge (and access-expander
		      (functionp (update access-expander))
		      (equal (source macro) (source access-expander))
		      (equal (docstring macro) (docstring access-expander)))))
  "Render MACRO's documentation in EXTRACT."
  (cond (merge
	 (render-funcoid :macro (macro access-expander) extract
	   (when update-expander
	     (@tableitem "Setf Expander"
	       (reference update-expander)))))
	(t
	 (render-funcoid :macro macro extract
	   (when update-expander
	     (@tableitem "Setf Expander"
	       (reference update-expander)))
	   (when access-expander
	     (@tableitem "Setf Expander"
	       (reference access-expander))))
	 (when access-expander
	   (document access-expander extract)))))

(defmethod document ((compiler-macro compiler-macro-definition) extract &key)
  "Render COMPILER-MACRO's documentation in EXTRACT."
  (render-funcoid :compilermacro compiler-macro extract))

<<<<<<< HEAD
(defmethod document ((function function-definition) extract &key)
  "Render FUNCTION's documentation in EXTRACT."
  (render-funcoid :un function extract
    (when-let ((expander (update-expander-definition function)))
      (@tableitem "Setf Expander"
	(reference expander)))))

(defmethod document ((writer writer-definition) extract &key)
  "Render WRITER's documentation in EXTRACT."
  (render-funcoid :un writer extract
    (when-let ((reader (reader-definition writer)))
=======
(defmethod document ((function function-definition) context &key)
  "Render FUNCTION's documentation in CONTEXT."
  (render-funcoid :un function context
    (when-let (expander (function-definition-update-expander function))
      (@tableitem "Setf Expander"
	(reference expander)))))

(defmethod document ((writer writer-definition) context &key)
  "Render WRITER's documentation in CONTEXT."
  (render-funcoid :un writer context
    (when-let (reader (writer-definition-reader writer))
>>>>>>> 1cbb2950
      (@tableitem "Reader"
	(reference reader)))))

(defmethod document
    ((accessor accessor-definition) extract
     &key
     &aux (access-expander (access-expander-definition accessor))
	  (update-expander (update-expander-definition accessor))
	  (writer (writer-definition accessor))
	  (merge-expander
	   (and access-expander
		(functionp (update access-expander))
		(equal (source accessor) (source access-expander))
		(equal (docstring accessor) (docstring access-expander))))
	  (merge-writer
	   (and (writer-definition-p writer)
		(equal (source accessor) (source writer))
		(equal (docstring accessor) (docstring writer))))
	  (merge-setters
	   (and access-expander
		(functionp (update access-expander))
		(writer-definition-p writer)
		(equal (source access-expander) (source writer))
		(equal (docstring access-expander) (docstring writer)))))
  "Render ACCESSOR's documentation in EXTRACT."
  (cond ((and merge-writer merge-expander)
	 (render-funcoid :un (accessor access-expander writer) extract
	   (when update-expander
	     (@tableitem "Setf Expander"
	       (reference update-expander)))))
	(merge-setters
	 (render-funcoid :un accessor extract
	   (when update-expander
	     (@tableitem "Setf Expander"
	       (reference update-expander)))
	   (@tableitem "Setf Expander" (reference access-expander))
	   (@tableitem "Writer" (reference writer)))
	 (render-funcoid :setf (access-expander writer) extract
	   (@tableitem "Reader"
	     (reference (access-definition access-expander)))))
	(merge-expander
	 (render-funcoid :un (accessor access-expander) extract
	   (when update-expander
	     (@tableitem "Setf Expander"
	       (reference update-expander)))
	   (when writer
	     (@tableitem "Writer"
	       (reference writer))))
	 (when (writer-definition-p writer)
	   (document writer extract)))
	(merge-writer
	 (render-funcoid :un (accessor writer) extract
	   (when update-expander
	     (@tableitem "Setf Expander"
	       (reference update-expander)))
	   (when access-expander
	     (@tableitem "Setf Expander"
	       (reference access-expander))))
	 (when access-expander
	   (document access-expander extract)))
	(t
	 (render-funcoid :un accessor extract
	   (when update-expander
	     (@tableitem "Setf Expander"
	       (reference update-expander)))
	   (when access-expander
	     (@tableitem "Setf Expander"
	       (reference access-expander)))
	   (when writer
	     (@tableitem "Writer"
	       (reference writer))))
	 (when access-expander
	   (document access-expander extract))
	 (when (writer-definition-p writer)
	   (document writer extract)))))

(defmethod document ((method method-definition) extract &key generic-source)
  "Render METHOD's documentation in EXTRACT.
GENERIC-SOURCE is the source of METHOD's generic function."
  (render-method method extract generic-source))

(defmethod document ((method accessor-method-definition) extract
		     &key (document-writers t) generic-source)
  "Render accessor METHOD's documentation in EXTRACT."
  (cond ((and (equal (source method)
		     (source (writer-definition method)))
	      (equal (docstring method)
		     (docstring (writer-definition method)))
	      document-writers)
	 (render-method (method (writer-definition method))
			extract
			generic-source))
	(t
	 (call-next-method)
	 (when document-writers
	   ;; #### NOTE: if DOCUMENT-WRITERS, it means that we're merging the
	   ;; defintions for the reader and the writer, and hence the generic
	   ;; sources are the same. It's thus ok to use GENERIC-SOURCE here.
	   (document (writer-definition method) extract
		     :generic-source generic-source)))))

;; #### PORTME.
(defun render-method-combination
    (generic &aux (combination (combination-definition generic)))
  "Render GENERIC definition's method combination documentation.
The standard method combination is not rendered."
  (unless (eq (definition-symbol combination) 'standard)
    (@tableitem "Method Combination"
      (reference combination)
      (terpri)
<<<<<<< HEAD
      (when-let ((options (mapcar (lambda (option)
				    (escape (format nil "~(~S~)" option)))
				  (sb-pcl::method-combination-options
				   (sb-mop:generic-function-method-combination
				    (generic generic))))))
=======
      (when-let (options (mapcar (lambda (option)
				   (escape (format nil "~(~S~)" option)))
			   (sb-pcl::method-combination-options
			    (sb-mop:generic-function-method-combination
			     (generic-definition-function generic)))))
>>>>>>> 1cbb2950
	(format t "@b{Options:} @t{~A}~{, @t{~A}~}"
	  (first options)
	  (rest options))))))

<<<<<<< HEAD
(defmethod document ((generic generic-definition) extract &key)
  "Render GENERIC's documentation in EXTRACT."
  (render-funcoid :generic generic extract
    (when-let ((expander (update-expander-definition generic)))
      (@tableitem "Setf Expander"
	(reference expander)))
    (render-method-combination generic)
    (when-let ((methods (method-definitions generic)))
=======
(defmethod document ((generic generic-definition) context &key)
  "Render GENERIC's documentation in CONTEXT."
  (render-funcoid :generic generic context
    (when-let (expander (generic-definition-update-expander generic))
      (@tableitem "Setf Expander"
	(reference expander)))
    (render-method-combination generic)
    (when-let (methods (generic-definition-methods generic))
>>>>>>> 1cbb2950
      (@tableitem "Methods"
	(dolist (method methods)
	  (document method extract :generic-source (source generic)))))))

(defmethod document
<<<<<<< HEAD
    ((writer generic-writer-definition) extract &key additional-methods)
  "Render generic WRITER's documentation in EXTRACT."
  (render-funcoid :generic writer extract
    (when-let ((reader (reader-definition writer)))
      (@tableitem "Reader"
	(reference reader)))
    (render-method-combination writer)
    (when-let ((methods (append additional-methods
				(method-definitions writer))))
=======
    ((writer generic-writer-definition) context &key additional-methods)
  "Render generic WRITER's documentation in CONTEXT."
  (render-funcoid :generic writer context
    (when-let (reader (generic-writer-definition-reader writer))
      (@tableitem "Reader"
	(reference reader)))
    (render-method-combination writer)
    (when-let (methods (append additional-methods
			       (generic-writer-definition-methods writer)))
>>>>>>> 1cbb2950
      (@tableitem "Methods"
	(dolist (method methods)
	  (document method extract :generic-source (source writer)))))))

(defmethod document
    ((accessor generic-accessor-definition) extract
     &key
     &aux (access-expander (access-expander-definition accessor))
	  (update-expander (update-expander-definition accessor))
	  (writer (writer-definition accessor)))
  "Render generic ACCESSOR's documentation in EXTRACT."
  ;; #### NOTE: contrary to the case of ordinary functions, setf expanders can
  ;; never be merged with generic definitions. The reason is that even if a
  ;; setf expander is in long form, the corresponding lambda function is not
  ;; generic, and we don't mix heterogeneous definitions. One consequence of
  ;; this is that such long form setf expanders will be listed below the
  ;; corresponding generic accessor definition, that is, ni the "Generic
  ;; Functions" section whereas they are ordinary ones. But I still think it's
  ;; better to put them here. Besides, these heterogeneous cases should be
  ;; extremely rare anyway.
  (cond ((and (generic-writer-definition-p writer)
	      (equal (source accessor) (source writer))
		(equal (docstring accessor) (docstring writer))
		(eq (definition-symbol (combination-definition accessor))
		    (definition-symbol (combination-definition writer)))
		(equal (sb-pcl::method-combination-options
			(sb-mop:generic-function-method-combination
			 (generic accessor)))
		       (sb-pcl::method-combination-options
			(sb-mop:generic-function-method-combination
			 (generic writer)))))
	 (render-funcoid :generic (accessor writer) extract
	   (when update-expander
	     (@tableitem "Setf Expander"
	       (reference update-expander)))
	   (when access-expander
	     (@tableitem "Setf Expander"
	       (reference access-expander)))
	   (render-method-combination accessor)
	   (let ((accessor-and-reader-methods (method-definitions accessor))
		 (writer-methods (method-definitions writer)))
	     (when (or accessor-and-reader-methods writer-methods)
	       (@tableitem "Methods"
		 (dolist (method accessor-and-reader-methods)
		   (document method extract
		     :generic-source (source accessor)))
		 (dolist (method writer-methods)
		   (document method extract
		     :generic-source (source accessor)))))))
	 (when access-expander
	   (document access-expander extract)))
	(t
	 (render-funcoid :generic accessor extract
	   (when update-expander
	     (@tableitem "Setf Expander"
	       (reference update-expander)))
	   (when access-expander
	     (@tableitem "Setf Expander"
	       (reference access-expander)))
	   (when writer
	     (@tableitem "Writer"
	       (reference writer)))
	   (render-method-combination accessor)
<<<<<<< HEAD
	   (when-let ((methods (method-definitions accessor)))
=======
	   (when-let (methods (generic-definition-methods accessor))
>>>>>>> 1cbb2950
	     (@tableitem "Methods"
		(dolist (method methods)
		  (document method extract
		    :document-writers nil
		    :generic-source (source accessor))))))
	 (when access-expander
	   (document access-expander extract))
	 (when (generic-writer-definition-p writer)
	   (document writer extract
		     :additional-methods
		     (mapcar #'writer-definition
			     (remove-if-not
			      #'accessor-method-definition-p
			      (method-definitions accessor))))))))

(defmethod document ((expander setf-expander-definition) extract &key)
  "Render setf EXPANDER's documentation in EXTRACT."
  (render-funcoid :setf expander extract
    (@tableitem "Reader"
      (reference (access-definition expander)))
    (when (symbol-definition-p (update expander))
      (@tableitem "Writer"
	(reference (update expander))))))

;; #### NOTE: no DOCUMENT method for SLOT-DEFINITION

;; #### PORTME.
(defmethod document ((combination short-combination-definition) extract &key)
  "Render short method COMBINATION's documentation in EXTRACT."
  (render-combination :short combination extract
    (@tableitem "Operator"
      (reference (operator-definition combination)))
    (@tableitem "Indentity with one argument"
      (format t "@t{~(~A~)}"
	(sb-pcl::short-combination-identity-with-one-argument
	 (combination combination))))
    (render-references (users combination) "Users")))

(defmethod document ((combination long-combination-definition) extract &key)
  "Render long method COMBINATION's documentation in EXTRACT."
  (render-combination :long combination extract
    (render-references (users combination) "Users")))

(defmethod document ((condition condition-definition) extract &key)
  "Render CONDITION's documentation in EXTRACT."
  (render-classoid :cond condition extract
    (render-initargs condition)))

(defmethod document ((structure structure-definition) extract &key)
  "Render STRUCTURE's documentation in EXTRACT."
  (render-classoid :struct structure extract))

(defmethod document ((class class-definition) extract &key)
  "Render CLASS's documentation in EXTRACT."
  (render-classoid :class class extract
    (render-initargs class)))

(defmethod document ((type type-definition) extract &key)
  "Render TYPE's documentation in EXTRACT."
  (@deftype ((string-downcase (name type)) (lambda-list type))
    (anchor-and-index type)
    (render-docstring type)
    (@table ()
      (render-definition-core type extract))))



;; ==========================================================================
;; Definition Nodes
;; ==========================================================================

(defun add-category-node (parent extract status category definitions)
  "Add the STATUS CATEGORY node to PARENT for DEFINITIONS in EXTRACT."
  (add-child parent
    (make-node :name (format nil "~@(~A ~A~)" status category)
	       :section-name (format nil "~@(~A~)" category)
	       :before-menu-contents
	       (render-to-string
		 (dolist (definition (sort definitions #'string-lessp
					   :key #'definition-symbol))
		   (document definition extract))))))

(defun add-categories-node (parent extract status definitions)
  "Add the STATUS DEFINITIONS categories nodes to PARENT in EXTRACT."
  (dolist (category *categories*)
<<<<<<< HEAD
    (when-let ((type-definitions
		(type-definitions (first category) definitions)))
      (add-category-node parent extract status (second category)
			 type-definitions))))
=======
    (when-let (category-definitions
	       (category-definitions (first category) definitions))
      (add-category-node parent context status (second category)
			 category-definitions))))
>>>>>>> 1cbb2950

(defun add-status-definitions-node (parent extract status definitions)
  "Add the STATUS DEFINITIONS node to PARENT in EXTRACT."
  (let ((node (add-child parent
		(make-node :name (format nil "~@(~A~) definitions" status)))))
    (add-categories-node node extract status definitions)))

(defun add-definitions-node
    (parent extract
     &aux (external-definitions (external-definitions extract))
	  (external-definitions-number (length external-definitions))
	  (internal-definitions (internal-definitions extract))
	  (internal-definitions-number (length internal-definitions)))
  "Add the definitions node to PARENT in EXTRACT."
  (unless (zerop (+ external-definitions-number internal-definitions-number))
    (let ((definitions-node
	    (add-child parent
	      (make-node :name "Definitions"
			 :synopsis "The symbols documentation"
			 :before-menu-contents(format nil "~
Definitions are sorted by export status, category, package, and then by
lexicographic order.")))))
      (unless (zerop external-definitions-number)
	(add-status-definitions-node definitions-node extract "exported"
				     external-definitions))
      (unless (zerop internal-definitions-number)
	(add-status-definitions-node definitions-node extract "internal"
				     internal-definitions)))))

;;; symbol.lisp ends here<|MERGE_RESOLUTION|>--- conflicted
+++ resolved
@@ -189,11 +189,7 @@
 
 (defun render-slots (classoid)
   "Render CLASSOID's direct slots documentation."
-<<<<<<< HEAD
-  (when-let ((slots (slot-definitions classoid)))
-=======
-  (when-let (slots (classoid-definition-slots classoid))
->>>>>>> 1cbb2950
+  (when-let (slots (slot-definitions classoid))
     (@tableitem "Direct slots"
       (dolist (slot slots)
 	(render-slot slot)))))
@@ -235,13 +231,8 @@
 ;; #### PORTME.
 (defun render-initargs (classoid)
   "Render CLASSOID's direct default initargs."
-<<<<<<< HEAD
-  (when-let ((initargs (sb-mop:class-direct-default-initargs
-			(find-class (definition-symbol classoid)))))
-=======
   (when-let (initargs (sb-mop:class-direct-default-initargs
-		       (find-class (classoid-definition-symbol classoid))))
->>>>>>> 1cbb2950
+		       (find-class (definition-symbol classoid))))
     (@tableitem "Direct Default Initargs"
       ;; #### FIXME: we should rather compute the longest initarg name and use
       ;; that as a template size for the @headitem specification.
@@ -417,31 +408,17 @@
   "Render COMPILER-MACRO's documentation in EXTRACT."
   (render-funcoid :compilermacro compiler-macro extract))
 
-<<<<<<< HEAD
 (defmethod document ((function function-definition) extract &key)
   "Render FUNCTION's documentation in EXTRACT."
   (render-funcoid :un function extract
-    (when-let ((expander (update-expander-definition function)))
+    (when-let (expander (update-expander-definition function))
       (@tableitem "Setf Expander"
 	(reference expander)))))
 
 (defmethod document ((writer writer-definition) extract &key)
   "Render WRITER's documentation in EXTRACT."
   (render-funcoid :un writer extract
-    (when-let ((reader (reader-definition writer)))
-=======
-(defmethod document ((function function-definition) context &key)
-  "Render FUNCTION's documentation in CONTEXT."
-  (render-funcoid :un function context
-    (when-let (expander (function-definition-update-expander function))
-      (@tableitem "Setf Expander"
-	(reference expander)))))
-
-(defmethod document ((writer writer-definition) context &key)
-  "Render WRITER's documentation in CONTEXT."
-  (render-funcoid :un writer context
-    (when-let (reader (writer-definition-reader writer))
->>>>>>> 1cbb2950
+    (when-let (reader (reader-definition writer))
       (@tableitem "Reader"
 	(reference reader)))))
 
@@ -552,68 +529,37 @@
     (@tableitem "Method Combination"
       (reference combination)
       (terpri)
-<<<<<<< HEAD
-      (when-let ((options (mapcar (lambda (option)
-				    (escape (format nil "~(~S~)" option)))
-				  (sb-pcl::method-combination-options
-				   (sb-mop:generic-function-method-combination
-				    (generic generic))))))
-=======
       (when-let (options (mapcar (lambda (option)
 				   (escape (format nil "~(~S~)" option)))
 			   (sb-pcl::method-combination-options
 			    (sb-mop:generic-function-method-combination
-			     (generic-definition-function generic)))))
->>>>>>> 1cbb2950
+			     (generic generic)))))
 	(format t "@b{Options:} @t{~A}~{, @t{~A}~}"
 	  (first options)
 	  (rest options))))))
 
-<<<<<<< HEAD
 (defmethod document ((generic generic-definition) extract &key)
   "Render GENERIC's documentation in EXTRACT."
   (render-funcoid :generic generic extract
-    (when-let ((expander (update-expander-definition generic)))
+    (when-let (expander (update-expander-definition generic))
       (@tableitem "Setf Expander"
 	(reference expander)))
     (render-method-combination generic)
     (when-let ((methods (method-definitions generic)))
-=======
-(defmethod document ((generic generic-definition) context &key)
-  "Render GENERIC's documentation in CONTEXT."
-  (render-funcoid :generic generic context
-    (when-let (expander (generic-definition-update-expander generic))
-      (@tableitem "Setf Expander"
-	(reference expander)))
-    (render-method-combination generic)
-    (when-let (methods (generic-definition-methods generic))
->>>>>>> 1cbb2950
       (@tableitem "Methods"
 	(dolist (method methods)
 	  (document method extract :generic-source (source generic)))))))
 
 (defmethod document
-<<<<<<< HEAD
     ((writer generic-writer-definition) extract &key additional-methods)
   "Render generic WRITER's documentation in EXTRACT."
   (render-funcoid :generic writer extract
-    (when-let ((reader (reader-definition writer)))
-      (@tableitem "Reader"
-	(reference reader)))
-    (render-method-combination writer)
-    (when-let ((methods (append additional-methods
-				(method-definitions writer))))
-=======
-    ((writer generic-writer-definition) context &key additional-methods)
-  "Render generic WRITER's documentation in CONTEXT."
-  (render-funcoid :generic writer context
-    (when-let (reader (generic-writer-definition-reader writer))
+    (when-let (reader (reader-definition writer))
       (@tableitem "Reader"
 	(reference reader)))
     (render-method-combination writer)
     (when-let (methods (append additional-methods
-			       (generic-writer-definition-methods writer)))
->>>>>>> 1cbb2950
+			       (method-definitions writer)))
       (@tableitem "Methods"
 	(dolist (method methods)
 	  (document method extract :generic-source (source writer)))))))
@@ -677,11 +623,7 @@
 	     (@tableitem "Writer"
 	       (reference writer)))
 	   (render-method-combination accessor)
-<<<<<<< HEAD
-	   (when-let ((methods (method-definitions accessor)))
-=======
-	   (when-let (methods (generic-definition-methods accessor))
->>>>>>> 1cbb2950
+	   (when-let (methods (method-definitions accessor))
 	     (@tableitem "Methods"
 		(dolist (method methods)
 		  (document method extract
@@ -767,17 +709,9 @@
 (defun add-categories-node (parent extract status definitions)
   "Add the STATUS DEFINITIONS categories nodes to PARENT in EXTRACT."
   (dolist (category *categories*)
-<<<<<<< HEAD
-    (when-let ((type-definitions
-		(type-definitions (first category) definitions)))
+    (when-let (type-definitions (type-definitions (first category) definitions))
       (add-category-node parent extract status (second category)
 			 type-definitions))))
-=======
-    (when-let (category-definitions
-	       (category-definitions (first category) definitions))
-      (add-category-node parent context status (second category)
-			 category-definitions))))
->>>>>>> 1cbb2950
 
 (defun add-status-definitions-node (parent extract status definitions)
   "Add the STATUS DEFINITIONS node to PARENT in EXTRACT."
